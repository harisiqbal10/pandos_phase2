#ifndef CONSTS
#define CONSTS

/**************************************************************************** 
 *
 * This header file contains utility constants & macro definitions.
 * 
 ****************************************************************************/

/* Hardware & software constants */
#define PAGESIZE		  4096			/* page size in bytes	*/
#define WORDLEN			  4				  /* word size in bytes	*/


/* timer, timescale, TOD-LO and other bus regs */
#define RAMBASEADDR		0x10000000
#define RAMBASESIZE		0x10000004
#define TODLOADDR		  0x1000001C
#define INTERVALTMR		0x10000020	
#define TIMESCALEADDR	0x10000024


/* utility constants */
#define	TRUE			    1
#define	FALSE			    0
#define HIDDEN			  static
#define EOS				    '\0'

#define NULL 			    ((void *)0xFFFFFFFF)
#define MAXPROC 20          /* Maximum number of concurrent processes */
#define MAXINT 0x7FFFFFFF   /* Maximum positive integer for 32-bit systems */
#define CLOCKINTERVAL 100000UL

/* Status Register Bit Masks */
#define IEPBITON 0x4         /* Previous Interrupt Enable (bit 2) */
#define KUPBITON 0x8         /* Previous Kernel/User Mode (bit 3) */
#define KUPBITOFF 0xFFFFFFF7 /* Disable User Mode (clear bit 3) */
#define TEBITON 0x08000000   /* Local Timer Enable (bit 27) */
#define ALLOFF 0x0           /* Disable all bits */
#define IM 0x0000FF00        /* Interrupt Mask (bits 8-15) */

#define RAMTOP 0x20001000 /* Top of RAM for stack initialization */


#define CAUSEMASK 0x0000007C /* Mask to extract ExcCode from Cause register */
<<<<<<< HEAD
#define IPMASK 0x0000FF00    /* Mask to extract Interrupts Pending from Cause register */
#define IPSHIFT 8            /* IP bits start at bit 8 */
=======
>>>>>>> 5629279e
#define RESVINSTR 10         /* Reserved Instruction (RI) Exception Code */
#define CAUSEINTOFFS 2       /* ExcCode field starts at bit 2 */

/* device interrupts */
#define DISKINT			  3
#define FLASHINT 		  4
#define NETWINT 		  5
#define PRNTINT 		  6
#define TERMINT			  7

#define DEVINTNUM		  5		  /* interrupt lines used by devices */
#define DEVPERINT		  8		  /* devices per interrupt line */
#define DEVREGLEN		  4		  /* device register field length in bytes, and regs per dev */	
#define DEVREGSIZE	  16 		/* device register size in bytes */
#define BITMAPADD         0x10000040 /*physical address for the device bit map */
#define MAPMASK           0x000000FF /*mask to get just the device mapping of the bit map word */

/* device register field number for non-terminal devices */
#define STATUS			  0
#define COMMAND			  1
#define DATA0			    2
#define DATA1			    3

/* device register field number for terminal devices */
#define RECVSTATUS  	0
#define RECVCOMMAND 	1
#define TRANSTATUS  	2
#define TRANCOMMAND 	3

/* device common STATUS codes */
#define UNINSTALLED		0
#define READY			    1
#define BUSY			    3

/* device common COMMAND codes */
#define RESET			    0
#define ACK				    1
#define DEV_REG_ADDR(intLine, devNum) ((device_t *)(0x10000054 + ((intLine - 3) * 0x80) + (devNum * 0x10)))
#define INTDEVBITMAP_ADDR(intLine) ((unsigned int *)(0x10000040 + ((intLine - 3) * 0x04)))

/* Memory related constants */
#define KSEG0           0x00000000
#define KSEG1           0x20000000
#define KSEG2           0x40000000
#define KUSEG           0x80000000
#define RAMSTART        0x20000000
#define BIOSDATAPAGE    0x0FFFF000
#define	PASSUPVECTOR	  0x0FFFF900

/* Exceptions related constants */
#define	PGFAULTEXCEPT	  0
#define GENERALEXCEPT	  1


/* operations */
#define	MIN(A,B)		((A) < (B) ? A : B)
#define MAX(A,B)		((A) < (B) ? B : A)
#define	ALIGNED(A)		(((unsigned)A & 0x3) == 0)

/* Macro to load the Interval Timer */
#define LDIT(T)	((* ((cpu_t *) INTERVALTMR)) = (T) * (* ((cpu_t *) TIMESCALEADDR))) 

/* Macro to read the TOD clock */
#define STCK(T) ((T) = ((* ((cpu_t *) TODLOADDR)) / (* ((cpu_t *) TIMESCALEADDR))))

/* SYSCALL Constants*/
#define CREATEPROCESS      1
#define TERMINATEPROCESS   2
#define PASSEREN           3
#define VERHOGEN           4
#define WAITIO             5
#define GETCPUTIME         6
#define WAITCLOCK          7
#define GETSUPPORTPTR      8

#endif<|MERGE_RESOLUTION|>--- conflicted
+++ resolved
@@ -43,11 +43,8 @@
 
 
 #define CAUSEMASK 0x0000007C /* Mask to extract ExcCode from Cause register */
-<<<<<<< HEAD
 #define IPMASK 0x0000FF00    /* Mask to extract Interrupts Pending from Cause register */
 #define IPSHIFT 8            /* IP bits start at bit 8 */
-=======
->>>>>>> 5629279e
 #define RESVINSTR 10         /* Reserved Instruction (RI) Exception Code */
 #define CAUSEINTOFFS 2       /* ExcCode field starts at bit 2 */
 
